<!DOCTYPE html>
<html>
<head>
<title>three.js webgl - cube</title>
<meta charset="utf-8">
<link type="text/css" href="../../resources/webgl-tutorials.css" rel="stylesheet" />
<style>
#c { border: 1px solid black;}
</style>
<script src="../../resources/webgl-utils.js"></script>
<script src="three.min.js"></script>
</head>
<body>
<div class="description">
Three.js cube example.
</div>
<div id="divcanvas"></div>
<script>
var camera, scene, renderer;
var mesh;

init();
animate();

function init() {
  updateCSSIfInIFrame();
  var width = 400;
  var height = 300;

  // Setup
<<<<<<< HEAD
  updateCSSIfInIFrame();
  var c = document.getElementById("c");
=======
  var c = document.getElementById("divcanvas");
>>>>>>> 8f76e096
  renderer = new THREE.WebGLRenderer();
  renderer.setSize(width, height);
  c.appendChild(renderer.domElement);

  // Make and setup a camera.
  camera = new THREE.PerspectiveCamera(70, width / height, 1, 1000);
  camera.position.z = 400;
  camera.updateProjectionMatrix();

  // Make a scene
  scene = new THREE.Scene();

  // Make a cube.
  var geometry = new THREE.CubeGeometry(200, 200, 200);

  // Make a material
  var material = new THREE.MeshPhongMaterial({
    ambient: 0x555555,
    color: 0x555555,
    specular: 0xffffff,
    shininess: 50,
    shading: THREE.SmoothShading
  });

  // Create a mesh based on the geometry and material
  mesh = new THREE.Mesh(geometry, material);
  scene.add(mesh);

  // Add 2 lights.
  light1 = new THREE.PointLight(0xff0040, 2, 0);
  light1.position.set(200, 100, 300);
  scene.add(light1);

  light2 = new THREE.PointLight(0x0040ff, 2, 0);
  light2.position.set(-200, 100, 300);
  scene.add(light2);

}

function animate() {
  requestAnimationFrame(animate);

  mesh.rotation.x += 0.005;
  mesh.rotation.y += 0.01;

  renderer.render(scene, camera);
}

</script>
</body>
</html>
<|MERGE_RESOLUTION|>--- conflicted
+++ resolved
@@ -28,12 +28,7 @@
   var height = 300;
 
   // Setup
-<<<<<<< HEAD
-  updateCSSIfInIFrame();
   var c = document.getElementById("c");
-=======
-  var c = document.getElementById("divcanvas");
->>>>>>> 8f76e096
   renderer = new THREE.WebGLRenderer();
   renderer.setSize(width, height);
   c.appendChild(renderer.domElement);
