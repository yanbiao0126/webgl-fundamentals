--- conflicted
+++ resolved
@@ -79,52 +79,6 @@
 <iframe class="webgl_example" src="resources/three-js-cube-with-lights.html" width="400" height="300"></iframe>
 <a class="webgl_center" href="resources/three-js-cube-with-lights.html" target="_blank">click here to open in a separate window</a>
 
-<<<<<<< HEAD
-Here's the code in OpenGL (not ES) to display a sphere with 2 lights
-in OpenGL
-
-Notice how we need almost no knowledge of 3D math. Now compare that
-to WebGL. I'm not going to write the code required. The code
-is not ...that... much larger. It's not about the amount of lines
-required. It's about the amount of knowledge required. You need
-to know matrix math, normalied coorinates, normals, vectors,
-cross products, dot products, varying interpolation, lighting
-specular calculations and all kinds of other stuff that often
-take months or years to fully understand.
-
-A 3D library's entire point is to have that knowledge built in
-so you don't need that knowledge yourself, you can just rely
-on the library to handle it for you. This was true the original
-OpenGL. It's true of other 3D libraries like three.js. It is
-NOT true of OpenGL ES 2.0+ or WebGL.
-
-We can even take it one step further. Here's drawing 3D wireframe
-cube in Canvas.
-
-<iframe class="webgl_example" src="resources/3d-in-canvas.html" width="400" height="300"></iframe>
-<a class="webgl_center" href="resources/3d-in-canvas.html" target="_blank">click here to open in a separate window</a>
-
-And here is drawing a wireframe cube in WebGL.
-
-<iframe class="webgl_example" src="resources/3d-in-webgl.html" width="400" height="300"></iframe>
-<a class="webgl_center" href="resources/3d-in-webgl.html" target="_blank">click here to open in a separate window</a>
-
-If you expect the code you'll see there's not a whole lot of difference in terms
-of the amount of knowledge or for that matter even the code. Ultimately
-the Canvas version loops over the vertices, does the math WE SUPPLIED and
-draws some lines in 2D. The WebGL version does the same thing except the math
-WE SUPPLIED is in GLSL and executed by the GPU.
-
-The point of this last demostration is to show that effectively WebGL is
-just a 2D rasteration engine. Sure it has features that help 3D but
-it can't do 3D itself. It requires you to supply all the 3D knowledge.
-
-It seems misleading to call WebGL a 3D library. A user coming
-to WebGL will think "oh, 3D library. Cool. This will do 3D
-for me" and then find out the hard way that no, that's not the
-case at all.
-
-=======
 Here's similar code in OpenGL (not ES) to display a cube with 2 lights.
 
 <pre class="prettyprint">
@@ -205,6 +159,25 @@
 will think "oh, 3D library.  Cool.  This will do 3D for me" and then find
 out the hard way that no, that's not the case at all.
 
+We can even take it one step further. Here's drawing 3D wireframe
+cube in Canvas.
+
+<iframe class="webgl_example" src="resources/3d-in-canvas.html" width="400" height="300"></iframe>
+<a class="webgl_center" href="resources/3d-in-canvas.html" target="_blank">click here to open in a separate window</a>
+
+And here is drawing a wireframe cube in WebGL.
+
+<iframe class="webgl_example" src="resources/3d-in-webgl.html" width="400" height="300"></iframe>
+<a class="webgl_center" href="resources/3d-in-webgl.html" target="_blank">click here to open in a separate window</a>
+
+If you expect the code you'll see there's not a whole lot of difference in terms
+of the amount of knowledge or for that matter even the code. Ultimately
+the Canvas version loops over the vertices, does the math WE SUPPLIED and
+draws some lines in 2D. The WebGL version does the same thing except the math
+WE SUPPLIED is in GLSL and executed by the GPU.
+
+The point of this last demostration is to show that effectively WebGL is
+just a 2D rasteration engine, similar to Canvas 2d. Sure
 WebGL does have features that help you implement 3D.  WebGL has a depth
 buffer which makes depth sorting far easier than a system without.  WebGL
 also has various math functions built in that are very useful for doing 3D
@@ -221,4 +194,3 @@
 handle the 3D for you. OpenGL did. Three.js does. OpenGL ES 2.0 and WebGL
 do not. Therefore they argubly don't belong in the same broad category of
 "3D libraries".
->>>>>>> 8f76e096
